--- conflicted
+++ resolved
@@ -330,13 +330,8 @@
      *              `MongoIndex(full index)` to specify index fully,
      *                  e.g. as returned from database
      */
-<<<<<<< HEAD
     pub fn hint(&mut self, index : MongoIndexSpec) {
-        self.query_spec.append(~"$hint", UString(index.get_name()));
-=======
-    pub fn hint(&mut self, index : MongoIndex) {
         self.query_spec.put(~"$hint", UString(index.get_name()));
->>>>>>> 56b5c37a
     }
 
     /**
