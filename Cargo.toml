--- conflicted
+++ resolved
@@ -15,13 +15,8 @@
 time = "0.1"
 
 [dev-dependencies]
-<<<<<<< HEAD
 nalgebra = "0.2"
-=======
-nalgebra = "0.2"
-rand = "0.3"
 
 [dependencies.bson]
 git = "https://github.com/zonyitoo/bson-rs"
-ref = "1c1fcca2781f6a8947bbf1abe7b4bcbfba9e7ee3"
->>>>>>> 730a7a03
+ref = "1c1fcca2781f6a8947bbf1abe7b4bcbfba9e7ee3"