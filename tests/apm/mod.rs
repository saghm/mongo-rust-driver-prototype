--- conflicted
+++ resolved
@@ -13,7 +13,7 @@
     };
 
     // Sanity check
-    assert!(duration >= 1000000000);
+    assert!(duration >= 500000000);
 
     // Technically not guaranteed, but since the query is running locally, it shouldn't even be close
     assert!(duration < 2000000000);
@@ -80,36 +80,25 @@
     let mut line = String::new();
 
     // Create collection started
-    file.read_line(&mut line).unwrap();
+    read_first_non_monitor_line(&mut file, &mut line);
     assert_eq!("COMMAND.create_collection 127.0.0.1:27017 STARTED: { create: \"logging\", capped: false, auto_index_id: true, flags: 1 }\n", &line);
 
     // Create Collection completed
     line.clear();
-    file.read_line(&mut line).unwrap();
+    read_first_non_monitor_line(&mut file, &mut line);
     assert!(line.starts_with("COMMAND.create_collection 127.0.0.1:27017 COMPLETED: { ok: 1 } ("));
     assert!(line.ends_with(" ns)\n"));
 
     // Drop collection started
-<<<<<<< HEAD
+    line.clear();
     read_first_non_monitor_line(&mut file, &mut line);
-=======
-    line.clear();
-    file.read_line(&mut line).unwrap();
->>>>>>> 4951d244
     assert_eq!("COMMAND.drop_collection 127.0.0.1:27017 STARTED: { drop: \"logging\" }\n", &line);
 
     // Drop collection completed
     line.clear();
-<<<<<<< HEAD
     read_first_non_monitor_line(&mut file, &mut line);
-    // Can't assert the contents of the response until `create_collection` is implemented, otherwise
-    // the collection might not exist, so there might be an error message.
-    assert!(line.starts_with("COMMAND.drop_collection 127.0.0.1:27017 COMPLETED: {"));
-=======
-    file.read_line(&mut line).unwrap();
     assert!(line.starts_with("COMMAND.drop_collection 127.0.0.1:27017 COMPLETED: { ns: \"test.logging\", nIndexesWas: 1, ok: 1 } ("));
     assert!(line.ends_with(" ns)\n"));
->>>>>>> 4951d244
 
     // First insert started
     line.clear();
