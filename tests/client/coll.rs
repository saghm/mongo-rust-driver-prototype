--- conflicted
+++ resolved
@@ -59,37 +59,6 @@
 }
 
 #[test]
-<<<<<<< HEAD
-=======
-fn list_collections() {
-    let client = MongoClient::with_uri("mongodb://localhost:27017").unwrap();
-    let db = client.db("test");
-
-    db.drop_database().ok().expect("Failed to drop database");
-
-    // Build collections
-    db.collection("list_collections1").insert_one(bson::Document::new(), None)
-        .ok().expect("Failed to insert placeholder document into collection");
-    db.collection("list_collections2").insert_one(bson::Document::new(), None)
-        .ok().expect("Failed to insert placeholder document into collection");
-
-    // Check for namespaces
-    let result = db.list_collections().ok().expect("Failed to execute list_collections command.");;
-    assert_eq!(3, result.len());
-
-    let namespace = vec![
-        "test.list_collections1",
-        "test.list_collections2",
-        "test.system.indexes",
-    ];
-
-    for i in 0..2 {
-        assert_eq!(namespace[i], result[i].namespace);
-    }
-}
-
-#[test]
->>>>>>> 6dfe3094
 fn insert_many() {
     let client = MongoClient::with_uri("mongodb://localhost:27017").unwrap();
     let db = client.db("test");
@@ -244,30 +213,11 @@
     db.drop_database().ok().expect("Failed to drop database");
 
     // Insert documents
-<<<<<<< HEAD
-    let mut doc = bson::Document::new();
-    let mut doc2 = bson::Document::new();
-    let mut doc3 = bson::Document::new();
-
-    doc.insert("title".to_owned(), Bson::String("Jaws".to_owned()));
-    doc2.insert("title".to_owned(), Bson::String("Back to the Future".to_owned()));
-    doc3.insert("title".to_owned(), Bson::String("12 Angry Men".to_owned()));
-    coll.insert_many(vec!(doc.clone(), doc2.clone(), doc3.clone(), doc2.clone()), false, None)
-=======
-    let doc1 = doc! {
-        "title" => Bson::String("Jaws".to_owned())
-    };
-
-    let doc2 = doc! {
-        "title" => Bson::String("Back to the Future".to_owned())
-    };
-
-    let doc3 = doc! {
-        "title" => Bson::String("12 Angry Men".to_owned())
-    };
+    let doc1 = doc! { "title" => Bson::String("Jaws".to_owned()) };
+    let doc2 = doc! { "title" => Bson::String("Back to the Future".to_owned()) };
+    let doc3 = doc! { "title" => Bson::String("12 Angry Men".to_owned()) };
 
     coll.insert_many(vec![doc1.clone(), doc2.clone(), doc3.clone()], false, None)
->>>>>>> 6dfe3094
         .ok().expect("Failed to insert documents into collection.");
 
     // Update single document
